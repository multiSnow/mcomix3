--- conflicted
+++ resolved
@@ -8,11 +8,7 @@
 from mcomix import tools
 
 APPNAME = 'MComix'
-<<<<<<< HEAD
-VERSION = '1.3.dev0'
-=======
-VERSION = '1.3.0.dev0'
->>>>>>> 41e27b8b
+VERSION = '1.3.dev0-gtk3'
 
 HOME_DIR = tools.get_home_directory()
 CONFIG_DIR = tools.get_config_directory()
